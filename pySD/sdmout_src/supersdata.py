'''
----- CLEO -----
File: supersdata.py
Project: sdmout_src
Created Date: Tuesday 24th October 2023
Author: Clara Bayley (CB)
Additional Contributors:
-----
Last Modified: Monday 8th April 2024
Modified By: CB
-----
License: BSD 3-Clause "New" or "Revised" License
https://opensource.org/licenses/BSD-3-Clause
-----
Copyright (c) 2023 MPI-M, Clara Bayley
-----
File Description:
python class to handle superdroplet
attributes data from SDM zarr store
in ragged array format
'''

import numpy as np
import xarray as xr
import awkward as ak
import warnings

def akward_array_to_lagrange_array(data : ak.Array, dim1 : ak.Array, dim2 : ak.Array, dim1_as_index = False, check_indices_uniqueness = False) :
    """
    This function converts a variable of the superdroplet dataset to a numpy array with the dimensions of the superdroplet dataset.
    The function assumes that the variable is a scalar value for each superdroplet at each time step.

    If you want to use it with the SupersData class, you can use the following syntax:
    >>> akward_array_to_lagrange_array(sddata[varname], sddata.time, sddata["sdId"])

    It will create a regular numpy array with the dimensions of the superdroplet dataset.
    N : number of superdroplets
    T : number of time steps
    (T,N) : shape of the output array


    The maximum "N" of ``dim2`` values is used to create the number of columns in the output array!
    The length "T" of ``dim1`` is used to create the number of columns in the output array!

    The output array the has shape (T,N).

    The input arrays are assumed to have the dimensions:
     - ``data``: T * var * dtype
     - ``dim1``: T * int
     - ``dim2``: T * var * int   (var is the number of superdroplets at each time step, which must be smaller than "N"!)

    Values in ``dim2`` need to be the indices for the columns of the output array!
    Values in ``dim1`` are not used as indices by default!
    If ``dim1_as_index`` is set to ``True``, the values of ``dim1`` are used as indices for the rows of the output array!


    Parameters
    ----------
    data : ak.Array
        The variable of the superdroplet dataset. The variable must be a scalar value for each superdroplet at each time step.
    dim1 : ak.Array
        The first dimension of the output numpy array. This is usually the time dimension.
        It is not used as index by default.
        This can be changed by setting ``dim1_as_index`` to ``True``.
    dim2 : ak.Array
        The second dimension of the output numpy array. This is usually the superdroplet dimension.
    dim1_as_index : bool, optional
        If set to ``True``, the values of ``dim1`` are used as indices for the rows of the output array. The default is ``False``.
    check_indices_uniqueness : bool, optional
        If set to ``True``, the uniqueness of the indices is checked. The default is ``False``.
        If the indices are not unique, a ValueError is raised.
        This check is very slow for large arrays! Better make sure the indices are unique before calling this function.

    Returns
    -------
    np.ndarray
        A numpy array with the dimensions of the superdroplet dataset. The variable is stored in the numpy array.

    Raises
    ------
    ValueError
        If the number of superdroplets and the number of values in the variable do not match.
    ValueError
        If the number of superdroplets and the number of values in the variable do not match for all time steps.
    ValueError
        Only if ``check_indices_uniqueness`` is set to ``True``. If the indice tuples are not unique.

    Examples
    --------

    The typical use, where time and superdroplet indices are given as arrays and "time" is not used as index.

    >>> data = ak.Array([
            [10, 20, 30],
            [],
            [40, 50],
        ])
    >>> time = ak.Array([
            10.0,
            20.0,
            45.0,
        ])
    >>> id = ak.Array([
            [0, 1, 2],
            [],
            [2, 3],
        ])
    >>> akward_array_to_lagrange_array(data = data, dim1 = time, dim2 = id, dim1_as_index = False, check_indices_uniqueness = False)
    ... [10., 20., 30., nan],
    ... [nan, nan, nan, nan],
    ... [nan, nan, 40., 50.]])

    In the following example, the time_index is used. As seen, the combination (0,0) from "time_index"and "id" is given twice. The last value will overwrite the previous.
    The check for uniqueness would through a ValueError.

    >>> data = ak.Array([
            [10, 20, 30],
            [],
            [40, 50],
            [90],
        ])
    >>> time_index = ak.Array([
            0,
            1,
            2,
            0,
        ])
    >>> id = ak.Array([
            [0, 1, 2],
            [],
            [2, 3],
            [0],
        ])
    >>> akward_array_to_lagrange_array(data = data, dim1 = time_index, dim2 = id, dim1_as_index = True, check_indices_uniqueness = False)
    ... [[90. 20. 30. nan]
    ...  [nan nan nan nan]
    ...  [nan nan 40. 50.]]
    >>> akward_array_to_lagrange_array(data = data, dim1 = time_index, dim2 = id, dim1_as_index = True, check_indices_uniqueness = True)
    ... ValueError: The indice tuples are not unique.
    ... This would lead to overwriting values in the numpy array.
    ... The reason might be, that the time indices aren't unique along axis 0 already.

    """


    # create the output dimensions of the numpy array which are necessary to store the data.

    if dim1_as_index is False:
        T = int(ak.num(dim1, axis = 0))
        time_index = np.arange(T)
    else :
        time_index = dim1
        T = int(ak.max(dim1) + 1)
    # The superdroplets are identified by their id.
    # Use the maximum value of the superdroplet index
    # The ids start with id "0", so the maximum id is the number of superdroplets - 1!
    N = int(ak.max(dim2) + 1)
    superdroplet_index = dim2

    if ak.count(superdroplet_index) != ak.count(data):
        raise ValueError(f"The number of superdroplets ({ak.count(superdroplet_index)}) and the number of values in the variable ({ak.count(data)}) do not match")
    if not ak.all(ak.num(data) == ak.num(data)):
        raise ValueError(f"The number of superdroplets and the number of values in the variable do not match for all time steps")

    # check if the resulting array is sparse and inform the User
    filled_percentage = ak.count(superdroplet_index) / (N * T) * 100
    # print(f"{filled_percentage:.2f} % of the regular array is filled with values. Total number of values is {ak.count(superdroplet_index)} out of {N * T} possible values.")
    if filled_percentage < 50:
        warnings.warn(f"The resulting array is sparse. This might lead to significant memory usage")

    # create tuples of all datapoint in the variable's akward array
    # For this, a cartesian product of the time_index and the superdroplet_index is created
    # The cartesian product is a tuple of all possible combinations of the two arrays
    # It is important to do this along axis 0 (time dimension). Otherwise, only unique combinations are created
    # The resulting array is then flattened to have a list of tuples
    # The list of tuples is then unzipped, to seperate the time and superdroplet indeices into two arrays
    i, j = ak.unzip(ak.flatten(ak.cartesian((time_index, superdroplet_index), axis = 1)))


    # Check if the indice tuples are unique.
    # For this, one can simply compute the index value they represented in a raveled array.
    # so i * N + j should be unique for all i, j
    # flattened_index = i * N + j
    if check_indices_uniqueness is True :
        if not ak.count(i * N + j) == ak.count(np.unique(i * N + j)) :
            raise ValueError(
                "The indice tuples are not unique.\n"\
                +"This would lead to overwriting values in the numpy array.\n"\
                +"The reason might be, that the time indices aren't unique along axis 0 already.\n"
                )
    else :
        warnings.warn("The uniqueness of the indices is not checked. This might lead to overwriting values in the numpy array.")

    result_numpy = np.empty((T, N)) * np.nan
    result_numpy[i, j] = ak.flatten(data)
    return result_numpy



class SuperdropProperties():
    '''Contains attributes common to all superdroplets and functions
    for calculating derived ones'''

    def __init__(self, consts):
        '''Common attributes shared by superdroplets'''

        # density of liquid in droplets (=density of water at 300K) [Kg/m^3]
        self.RHO_L = consts["RHO_L"]

        # droplet solute properties
        self.RHO_SOL = consts["RHO_SOL"]  # density of (dry) solute [Kg/m^3]
        # Mr of solute [g/mol]
        self.MR_SOL = consts["MR_SOL"]

        # degree ionic dissociation (van't Hoff factor)
        self.IONIC = consts["IONIC"]

        self.print_properties()

    def print_properties(self):
        print("---- Superdrop Properties -----")
        print("RHO_L =", self.RHO_L, "Kg/m^3")
        print("RHO_SOL =", self.RHO_SOL, "Kg/m^3")
        print("MR_SOL =", self.MR_SOL, "Kg/mol")
        print("IONIC =", self.IONIC)
        print("-------------------------------")

    def rhoeff(self, r, msol):
        ''' calculates effective density [g m^-3] of
      droplet such that mass_droplet, m = 4/3*pi*r^3 * rhoeff
      taking into account mass of liquid and mass of
      solute assuming solute occupies volume it
      would given its (dry) density, RHO_SOL. '''

        msol = msol/1000 # convert from grams to Kg
        r = r/1e6 # convert microns to m

        solfactor = 3*msol/(4.0*np.pi*(r**3))
        rhoeff = self.RHO_L + solfactor*(1-self.RHO_L/self.RHO_SOL)

        return rhoeff * 1000 #[g/m^3]

    def vol(self, r):
        ''' volume of droplet [m^3] '''

        r = r/1e6 # convert microns to m

        return 4.0/3.0 * np.pi * r**3

    def mass(self, r, msol):
        '''
        total mass of droplet (water + (dry) areosol) [g],
        m =  4/3*pi*rho_l**3 + msol(1-rho_l/rho_sol)
        ie. m = 4/3*pi*rhoeff*R**3
        '''

        msol = msol/1000 # convert from grams to Kg
        r = r/1e6 # convert microns to m

        msoleff = msol*(1-self.RHO_L/self.RHO_SOL) # effect of solute on mass
        m = msoleff + 4/3.0*np.pi*(r**3)*self.RHO_L

        return m * 1000 # [g]

    def m_water(self, r, msol):
        ''' mass of only water in droplet [g]'''

        msol = msol/1000 # convert msol from grams to Kg
        r = r/1e6 # convert microns to m

        v_sol = msol/self.RHO_SOL
        v_w = 4/3.0*np.pi*(r**3) - v_sol

        return self.RHO_L*v_w * 1000 #[g]

class SupersData(SuperdropProperties):

    def __init__(self, dataset, consts):
        SuperdropProperties.__init__(self, consts)

<<<<<<< HEAD
        self.ds = self.tryopen_dataset(dataset)
        self.rgdcount = self.ds["rgd_totnsupers"].values  # ragged count variable
=======
        ds = self.tryopen_dataset(dataset)
        rgdcount = ds["raggedcount"].values  # ragged count variable
>>>>>>> 2ac5beda

        self.time = ak.Array(self.ds.time.data)
        self.sdId = self.tryvar(self.ds, self.rgdcount, "sdId")
        self.sdgbxindex = self.tryvar(self.ds, self.rgdcount, "sdgbxindex")
        self.xi = self.tryvar(self.ds, self.rgdcount, "xi")
        self.radius = self.tryvar(self.ds, self.rgdcount, "radius")
        self.msol = self.tryvar(self.ds, self.rgdcount, "msol")

        self.coord3 = self.tryvar(self.ds, self.rgdcount, "coord3")
        self.coord1 = self.tryvar(self.ds, self.rgdcount, "coord1")
        self.coord2 = self.tryvar(self.ds, self.rgdcount, "coord2")

        # probably microns ie. 'micro m'
        self.radius_units = self.tryunits(self.ds, "radius")
        self.msol_units = self.tryunits(self.ds, "msol")  # probably gramms
        self.coord3_units = self.tryunits(self.ds, "coord3")  # probably meters
        self.coord1_units = self.tryunits(self.ds, "coord1")  # probably meters
        self.coord2_units = self.tryunits(self.ds, "coord2")  # probably meters

    def tryopen_dataset(self, dataset):

        if type(dataset) == str:
            print("supers dataset: ", dataset)
            return xr.open_dataset(dataset, engine="zarr", consolidated=False)
        else:
            return dataset

    def tryvar(self, ds, raggedcount, var):
        ''' attempts to return variable in form of ragged array
        (ak.Array) with dims [dim_temp, raggedcount]
        for a variable "var" in xarray dataset 'ds'.
        If attempt fails, returns empty array instead '''
        try:
            return ak.unflatten(ds[var].values, raggedcount)
        except:
            return ak.Array([])

    def tryunits(self, ds, var):
        ''' attempts to return the units of a variable
        in xarray dataset 'ds'. If attempt fails, returns null '''
        try:
            return ds[var].units
        except:
            return ""

    def __getitem__(self, key):

        if key == "sdId":
            return self.sdId
        elif key == "sdgbxindex":
            return self.sdgbxindex
        elif key == "xi":
            return self.xi
        elif key == "radius":
            return self.radius
        elif key == "msol":
            return self.msol
        elif key == "coord3":
            return self.coord3
        elif key == "coord1":
            return self.coord1
        elif key == "coord2":
            return self.coord2
        else:
            err = "no known return provided for "+key+" key"
            raise ValueError(err)
    
    def variable_to_regular_array(self, varname : str, dtype = np.ndarray) :
        """
        This function converts an awkward array to a regular array (either numpy ndarray or xarray DataArray) 
        based on the provided dtype. The conversion is done for a specific variable name in the dataset.

        Parameters:
        varname (str): The name of the variable in the dataset to be converted.
        dtype (type, optional): The type of the output array. It can be either numpy ndarray or xarray DataArray. 
                                Default is numpy ndarray.

        Returns:
        numpy.ndarray or xarray.DataArray: The converted regular array.

        Raises:
        ValueError: If the dtype provided is not supported. Only numpy ndarray and xarray DataArray are supported.
        """
        if dtype == np.ndarray:
            return akward_array_to_lagrange_array(self[varname], self.time, self["sdId"])
        elif dtype == xr.DataArray:
            regular_array = self.variable_to_regular_array(varname=varname, dtype=np.ndarray)
            result = xr.DataArray(
                regular_array,
                dims = ["time", "sdId"],
                coords = {"time" : self.time.to_list(), "sdId" : np.arange(regular_array.shape[1])},
                name = varname
            )
            return result
        else:
            raise ValueError("dtype is not supported. Use np.ndarray, xr.DataArray")
    
    def to_Dataset(self) :
        """
        This function converts all variables in the dataset to regular arrays (either numpy ndarray or xarray DataArray)
        and combines them to a xarray Dataset.

        Returns
        -------
        xarray.Dataset
            The dataset with all variables converted to regular arrays.
            The dimensions are "time" and "sdId" for all variables.
            The output variables are "sdId", "sdgbxindex", "xi", "radius", "coord1", "coord2", "coord3".
        """
        varnames = ["sdId", "sdgbxindex", "xi", "radius", "coord1", "coord2", "coord3"]
        result_list = []
        for varname in varnames:
            try :
                result_list.append(self.variable_to_regular_array(
                    varname = varname, 
                    dtype = xr.DataArray
                    )
                )
            except ValueError:
                print(f"Could not create regular array for {varname}")
        result = xr.Dataset(dict(zip(varnames, result_list)))
        return result
class RainSupers(SuperdropProperties):

    def __init__(self, sddata, rlim=40):
        ''' return data for (rain)drops with radii > rlim.
        Default minimum raindrops size is rlim=40microns'''

        if type(sddata) != SupersData:
            sddata = SupersData(dataset=sddata)

        israin = sddata.radius >= rlim  # ak array True for raindrops

        self.totnsupers_rain = ak.num(israin[israin == True])
        self.sdId = sddata.sdId[israin]
        self.sdgbxindex = sddata.sdgbxindex[israin]
        self.xi = sddata.xi[israin]
        self.radius = sddata.radius[israin]
        self.msol = sddata.msol[israin]

        if np.any(sddata.coord3):
            self.coord3 = sddata.coord3[israin]
            if np.any(sddata.coord1):
                self.coord1 = sddata.coord1[israin]
                if np.any(sddata.coord2):
                    self.coord2 = sddata.coord2[israin]

    def __getitem__(self, key):
        if key == "totnsupers_rain":
            return self.totnsupers_rain
        elif key == "sdId":
            return self.sdId
        elif key == "sdgbxindex":
            return self.sdgbxindex
        elif key == "xi":
            return self.xi
        elif key == "radius":
            return self.radius
        elif key == "msol":
            return self.msol
        elif key == "coord3":
            return self.coord3
        elif key == "coord1":
            return self.coord1
        elif key == "coord2":
            return self.coord2
        else:
            err = "no known return provided for "+key+" key"
            raise ValueError(err)<|MERGE_RESOLUTION|>--- conflicted
+++ resolved
@@ -278,13 +278,8 @@
     def __init__(self, dataset, consts):
         SuperdropProperties.__init__(self, consts)
 
-<<<<<<< HEAD
         self.ds = self.tryopen_dataset(dataset)
-        self.rgdcount = self.ds["rgd_totnsupers"].values  # ragged count variable
-=======
-        ds = self.tryopen_dataset(dataset)
-        rgdcount = ds["raggedcount"].values  # ragged count variable
->>>>>>> 2ac5beda
+        self.rgdcount = self.ds["raggedcount"].values  # ragged count variable
 
         self.time = ak.Array(self.ds.time.data)
         self.sdId = self.tryvar(self.ds, self.rgdcount, "sdId")
