--- conflicted
+++ resolved
@@ -5,7 +5,6 @@
 dependencies:
     - python>=3.12
     - pytest
-<<<<<<< HEAD
     # packages to install CLEO pySD
     - pip
     - numpy
@@ -13,10 +12,8 @@
     - matplotlib
     - netcdf4
     - xarray
-=======
     - sphinx
     - conda-forge::doxygen>=1.10.0
     - pip
     - pip:
-      - -r requirements.txt
->>>>>>> 42d9e2bc
+      - -r requirements.txt