--- conflicted
+++ resolved
@@ -1,11 +1,4 @@
-<<<<<<< HEAD
-name: CLEO-install-env
-channels:
-  - defaults
-#   - conda-forge
-=======
 name: cleoenv
->>>>>>> 6e2e42ad
 dependencies:
     - python>=3.12
     - pytest
