--- conflicted
+++ resolved
@@ -63,28 +63,6 @@
 dataset = binpath + "rain1d_sol.zarr"
 
 ### --- plotting initialisation figures --- ###
-<<<<<<< HEAD
-isfigures   = [True, True] # booleans for [making, saving] initialisation figures
-savefigpath = path2CLEO+"/results/examplesolutions/cloud_1421" # directory for saving figures
-SDgbxs2plt  = list(range(39, 55))
-SDgbxs2plt  = [random.choice(SDgbxs2plt)] # choose random gbx from list to plot
-
-### --- settings for 1-D gridbox boundaries --- ###
-zgrid       = [0, 1200, 20]      # evenly spaced zhalf coords [zmin, zmax, zdelta] [m]
-xgrid       = np.array([0, 20])  # array of xhalf coords [m]
-ygrid       = np.array([0, 20])  # array of yhalf coords [m]
-
-### --- settings for 1-D Thermodynamics --- ###
-PRESS0      = 101315                # [Pa]
-TEMP0       = 297.9                 # [K]
-qvap0       = 0.016                 # [Kg/Kg]
-Zbase       = 800                   # [m]
-TEMPlapses  = [9.8, 6.5]            # -dT/dz [K/km]
-qvaplapses  = [2.97, "saturated"]   # -dvap/dz [g/Kg km^-1]
-qcond       = 0.0                   # [Kg/Kg]
-WVEL        = 0.0                   # [m/s]
-Wlength     = 1000                  # [m] use constant W (Wlength=0.0), or sinusoidal 1-D profile below cloud base
-=======
 isfigures = [True, True]  # booleans for [making, saving] initialisation figures
 savefigpath = path2build + "/bin/"  # directory for saving figures
 SDgbxs2plt = list(range(39, 124))
@@ -107,7 +85,6 @@
 Wlength = (
     1000  # [m] use constant W (Wlength=0.0), or sinusoidal 1-D profile below cloud base
 )
->>>>>>> afa7b400
 
 ### --- settings for initial superdroplets --- ###
 # initial superdroplet coordinates
@@ -115,23 +92,6 @@
 npergbx = 256  # number of superdroplets per gridbox
 
 # initial superdroplet radii (and implicitly solute masses)
-<<<<<<< HEAD
-rspan       = [1e-6, 5e-5]                      # min and max range of radii to sample [m]
-dryr_sf     = 1.0                               # dryradii are 1/sf of radii [m]
-
-# settings for initial superdroplet multiplicies
-# geomeans             = [0.02e-6, 0.2e-6, 3.5e-6]
-# geosigs              = [1.55, 2.3, 2]
-# scalefacs            = [1e6, 0.3e6, 0.025e6]
-# numconc = np.sum(scalefacs) * 100
-
-# settings for initial superdroplet multiplicies with ATR and Aerosol from Lohmann et. al 2016 Fig. 5.5
-geomeans = [2.00e-08, 1.00e-07, 3.77e-06, ]
-geosigs = [1.55e+00, 1.55e+00, 1.38e+00, ]
-scalefacs = [3.00e+02, 2.00e+02, 3.49e0, ]
-numconc = np.sum(scalefacs) * 1e9
-
-=======
 rspan = [3e-9, 5e-5]  # min and max range of radii to sample [m]
 dryr_sf = 1.0  # dryradii are 1/sf of radii [m]
 
@@ -140,7 +100,6 @@
 geosigs = [1.55, 2.3, 2]
 scalefacs = [1e6, 0.3e6, 0.025e6]
 numconc = np.sum(scalefacs) * 1000
->>>>>>> afa7b400
 ### ---------------------------------------------------------------- ###
 ### ---------------------------------------------------------------- ###
 
