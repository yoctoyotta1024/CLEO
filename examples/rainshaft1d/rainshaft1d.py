'''
----- CLEO -----
File: rainshaft1d.py
Project: rainshaft1d
Created Date: Friday 17th November 2023
Author: Clara Bayley (CB)
Additional Contributors:
-----
Last Modified: Wednesday 17th January 2024
Modified By: CB
-----
License: BSD 3-Clause "New" or "Revised" License
https://opensource.org/licenses/BSD-3-Clause
-----
Copyright (c) 2023 MPI-M, Clara Bayley
-----
File Description:
Script compiles and runs CLEO rain1D to create the
data and plots precipitation example given constant
1-D rainshaft thermodynamics read from a file
'''

import os
import sys
import numpy as np
import random
from pathlib import Path
from matplotlib.colors import LogNorm, Normalize

path2CLEO = sys.argv[1]
path2build = sys.argv[2]
configfile = sys.argv[3]

sys.path.append(path2CLEO)  # for imports from pySD package
sys.path.append(path2CLEO+"/examples/exampleplotting/") # for imports from example plotting package

from plotssrc import pltsds, pltmoms, animations
from pySD.sdmout_src import *
from pySD.gbxboundariesbinary_src import read_gbxboundaries as rgrid
from pySD.gbxboundariesbinary_src import create_gbxboundaries as cgrid
from pySD.initsuperdropsbinary_src import *
from pySD.initsuperdropsbinary_src import create_initsuperdrops as csupers
from pySD.initsuperdropsbinary_src import read_initsuperdrops as rsupers
from pySD.thermobinary_src import thermogen
from pySD.thermobinary_src import create_thermodynamics as cthermo
from pySD.thermobinary_src import read_thermodynamics as rthermo

### ---------------------------------------------------------------- ###
### ----------------------- INPUT PARAMETERS ----------------------- ###
### ---------------------------------------------------------------- ###
### --- essential paths and filenames --- ###
# path and filenames for creating initial SD conditions
constsfile    = path2CLEO+"/libs/cleoconstants.hpp"
binpath       = path2build+"/bin/"
sharepath     = path2build+"/share/"
gridfile      = sharepath+"rain1d_dimlessGBxboundaries.dat"
initSDsfile   = sharepath+"rain1d_dimlessSDsinit.dat"
thermofile    =  sharepath+"rain1d_dimlessthermo.dat"

# path and file names for plotting results
setupfile     = binpath+"rain1d_setup.txt"
dataset       = binpath+"rain1d_sol.zarr"

### --- plotting initialisation figures --- ###
isfigures   = [True, True] # booleans for [making, saving] initialisation figures
savefigpath = path2build+"/bin/" # directory for saving figures
SDgbxs2plt  = list(range(39, 124))
SDgbxs2plt  = [random.choice(SDgbxs2plt)] # choose random gbx from list to plot

### --- settings for 1-D gridbox boundaries --- ###
zgrid       = [0, 2500, 20]      # evenly spaced zhalf coords [zmin, zmax, zdelta] [m]
xgrid       = np.array([0, 20])  # array of xhalf coords [m]
ygrid       = np.array([0, 20])  # array of yhalf coords [m]

### --- settings for 1-D Thermodynamics --- ###
PRESS0      = 101315                # [Pa]
TEMP0       = 297.9                 # [K]
qvap0       = 0.016                 # [Kg/Kg]
Zbase       = 800                   # [m]
TEMPlapses  = [9.8, 6.5]            # -dT/dz [K/km]
qvaplapses  = [2.97, "saturated"]   # -dvap/dz [g/Kg km^-1]
qcond       = 0.0                   # [Kg/Kg]
WVEL        = 4.0                   # [m/s]
Wlength     = 1000                  # [m] use constant W (Wlength=0.0), or sinusoidal 1-D profile below cloud base

### --- settings for initial superdroplets --- ###
# initial superdroplet coordinates
zlim        = 800       # min z coord of superdroplets [m]
npergbx     = 256       # number of superdroplets per gridbox

# initial superdroplet radii (and implicitly solute masses)
rspan       = [1e-6, 5e-5]                      # min and max range of radii to sample [m]
dryr_sf     = 1.0                               # dryradii are 1/sf of radii [m]

# settings for initial superdroplet multiplicies
<<<<<<< HEAD
geomeans             = [0.02e-6, 0.2e-6, 3.5e-6]
geosigs              = [1.55, 2.3, 2]
scalefacs            = [1e6, 0.3e6, 0.025e6]
numconc = np.sum(scalefacs) * 1000
=======
# geomeans             = [0.02e-6, 0.2e-6, 3.5e-6]               
# geosigs              = [1.55, 2.3, 2]                    
# scalefacs            = [1e6, 0.3e6, 0.025e6]   
# numconc = np.sum(scalefacs) * 100

# settings for initial superdroplet multiplicies with ATR and Aerosol from Lohmann et. al 2016 Fig. 5.5
geomeans = [2.00e-08, 1.00e-07, 3.77e-06, ]
geosigs = [1.55e+00, 1.55e+00, 1.38e+00, ]
scalefacs = [3.00e+02, 2.00e+02, 3.49e0, ]

numconc = np.sum(scalefacs) * 1e9

>>>>>>> bb97c379
### ---------------------------------------------------------------- ###
### ---------------------------------------------------------------- ###


### ---------------------------------------------------------------- ###
### ------------------- BINARY FILES GENERATION--------------------- ###
### ---------------------------------------------------------------- ###
### --- ensure build, share and bin directories exist --- ###
if path2CLEO == path2build:
  raise ValueError("build directory cannot be CLEO")
else:
  Path(path2build).mkdir(exist_ok=True)
  Path(sharepath).mkdir(exist_ok=True)
  Path(binpath).mkdir(exist_ok=True)
os.system("rm "+gridfile)
os.system("rm "+initSDsfile)
os.system("rm "+thermofile[:-4]+"*")

### ----- write gridbox boundaries binary ----- ###
cgrid.write_gridboxboundaries_binary(gridfile, zgrid, xgrid, ygrid, constsfile)
rgrid.print_domain_info(constsfile, gridfile)

### ----- write thermodynamics binaries ----- ###
thermodyngen = thermogen.ConstHydrostaticLapseRates(configfile, constsfile,
                                                    PRESS0, TEMP0, qvap0,
                                                    Zbase, TEMPlapses,
                                                    qvaplapses, qcond,
                                                    WVEL, None, None,
                                                    Wlength)
cthermo.write_thermodynamics_binary(thermofile, thermodyngen, configfile,
                                    constsfile, gridfile)

### ----- write initial superdroplets binary ----- ###
nsupers = crdgens.nsupers_at_domain_top(gridfile, constsfile, npergbx, zlim)
coord3gen = crdgens.SampleCoordGen(True) # sample coord3 randomly
coord1gen = None                        # do not generate superdroplet coord2s
coord2gen = None                        # do not generate superdroplet coord2s

xiprobdist = probdists.LnNormal(geomeans, geosigs, scalefacs)
radiigen = rgens.SampleLog10RadiiGen(rspan)
dryradiigen =  dryrgens.ScaledRadiiGen(dryr_sf)

initattrsgen = attrsgen.AttrsGenerator(radiigen, dryradiigen, xiprobdist,
                                        coord3gen, coord1gen, coord2gen)
csupers.write_initsuperdrops_binary(initSDsfile, initattrsgen,
                                      configfile, constsfile,
                                      gridfile, nsupers, numconc)

### ----- show (and save) plots of binary file data ----- ###
if isfigures[0]:
  if isfigures[1]:
    Path(savefigpath).mkdir(exist_ok=True)
  rgrid.plot_gridboxboundaries(constsfile, gridfile,
                               savefigpath, isfigures[1])
  rthermo.plot_thermodynamics(constsfile, configfile, gridfile,
                              thermofile, savefigpath, isfigures[1])
  rsupers.plot_initGBxs_distribs(configfile, constsfile, initSDsfile,
                              gridfile, savefigpath, isfigures[1],
                              SDgbxs2plt)
### ---------------------------------------------------------------- ###
### ---------------------------------------------------------------- ###

### ---------------------------------------------------------------- ###
### -------------------- COMPILE AND RUN CLEO ---------------------- ###
### ---------------------------------------------------------------- ###
# 2. compile and the run model
os.chdir(path2build)
os.system('pwd')
os.system('rm -rf '+dataset)
os.system('make clean && make -j 64 rshaft1D')
executable = path2build+'/examples/rainshaft1d/src/rshaft1D'
os.system(executable + ' ' + configfile)
### ---------------------------------------------------------------- ###
### ---------------------------------------------------------------- ###

### ------------------------------------------------------------ ###
### ----------------------- PLOT RESULTS ----------------------- ###
### ------------------------------------------------------------ ###
# read in constants and intial setup from setup .txt file
config = pysetuptxt.get_config(setupfile, nattrs=3, isprint=True)
consts = pysetuptxt.get_consts(setupfile, isprint=True)
gbxs = pygbxsdat.get_gridboxes(gridfile, consts["COORD0"], isprint=True)

time = pyzarr.get_time(dataset)
sddata = pyzarr.get_supers(dataset, consts)
totnsupers = pyzarr.get_totnsupers(dataset)
massmoms = pyzarr.get_massmoms(dataset, config["ntime"], gbxs["ndims"])

# plot figures
savename = savefigpath + "rain1d_totnsupers.png"
pltmoms.plot_totnsupers(time, totnsupers, savename=savename)

savename = savefigpath + "rain1d_domainmassmoms.png"
pltmoms.plot_domainmassmoments(time, massmoms, savename=savename)

nsample = 25
savename = savefigpath + "rain1d_randomsample.png"
pltsds.plot_randomsample_superdrops(time, sddata,
                                        config["totnsupers"],
                                        nsample,
                                        savename=savename)

### ----- plot 1-D .gif animations ----- ###
nframes = len(time.mins)
mom2ani = np.sum(massmoms.nsupers, axis=(1,2))
xlims = [0, np.amax(mom2ani)]
xlabel = "number of super-droplets"
savename=savefigpath+"rain1d_nsupers1d"
animations.animate1dprofile(gbxs, mom2ani, time.mins, nframes,
                            xlabel=xlabel, xlims=xlims,
                            color="green", saveani=True,
                            savename=savename, fps=5)

nframes = len(time.mins)
norm = gbxs["gbxvols"] * 1e6 # volume [cm^3]
mom2ani = np.sum(massmoms.mom0 / norm[None,:], axis=(1,2))
xlims = [0, np.amax(mom2ani)]
xlabel = "number concentration /cm$^{-3}$"
savename=savefigpath+"rain1d_numconc1d"
animations.animate1dprofile(gbxs, mom2ani, time.mins, nframes,
                            xlabel=xlabel, xlims=xlims,
                            color="green", saveani=True,
                            savename=savename, fps=5)

nframes = len(time.mins)
norm = gbxs["gbxvols"] # volume [m^3]
mom2ani = np.sum(massmoms.mom1/ norm[None,:], axis=(1,2))
xlims = [0, np.amax(mom2ani)]
xlabel = "mass concentration /g m$^{-3}$"
savename=savefigpath+"rain1d_massconc1d"
animations.animate1dprofile(gbxs, mom2ani, time.mins, nframes,
                            xlabel=xlabel, xlims=xlims,
                            color="green", saveani=True,
                            savename=savename, fps=5)
### ------------------------------------------------------------ ###
### ------------------------------------------------------------ ###<|MERGE_RESOLUTION|>--- conflicted
+++ resolved
@@ -93,12 +93,6 @@
 dryr_sf     = 1.0                               # dryradii are 1/sf of radii [m]
 
 # settings for initial superdroplet multiplicies
-<<<<<<< HEAD
-geomeans             = [0.02e-6, 0.2e-6, 3.5e-6]
-geosigs              = [1.55, 2.3, 2]
-scalefacs            = [1e6, 0.3e6, 0.025e6]
-numconc = np.sum(scalefacs) * 1000
-=======
 # geomeans             = [0.02e-6, 0.2e-6, 3.5e-6]               
 # geosigs              = [1.55, 2.3, 2]                    
 # scalefacs            = [1e6, 0.3e6, 0.025e6]   
@@ -108,10 +102,8 @@
 geomeans = [2.00e-08, 1.00e-07, 3.77e-06, ]
 geosigs = [1.55e+00, 1.55e+00, 1.38e+00, ]
 scalefacs = [3.00e+02, 2.00e+02, 3.49e0, ]
-
 numconc = np.sum(scalefacs) * 1e9
 
->>>>>>> bb97c379
 ### ---------------------------------------------------------------- ###
 ### ---------------------------------------------------------------- ###
 
