--- conflicted
+++ resolved
@@ -80,14 +80,8 @@
 
 // Create initial conditions for CLEO run
 inline InitialConditions auto create_initconds(const Config &config) {
-<<<<<<< HEAD
-  // initialise superdroplets from binary file
-  const InitAllSupersFromBinary initsupers(config.get_initsupersfrombinary());
-  // initilise gridboxes
-=======
   // const InitAllSupersFromBinary initsupers(config.get_initsupersfrombinary());
   const InitSupersFromBinary initsupers(config.get_initsupersfrombinary());
->>>>>>> 4e90ec75
   const InitGbxsNull initgbxs(config.get_ngbxs());
   return InitConds(initsupers, initgbxs);
 }
@@ -109,16 +103,11 @@
               const CartesianMaps &gbxmaps) {
   const auto terminalv = RogersGKTerminalVelocity{};
   const Motion<CartesianMaps> auto motion =
-<<<<<<< HEAD
-    CartesianMotion(tsteps.get_motionstep(), &step2dimlesstime, terminalv);
-  const auto boundary_conditions = NullBoundaryConditions{};
-=======
       CartesianMotion(tsteps.get_motionstep(), &step2dimlesstime, terminalv);
 
   // const auto boundary_conditions = NullBoundaryConditions{};
   const auto boundary_conditions = AddSupersAtDomainTop(config.get_addsupersatdomaintop());
 
->>>>>>> 4e90ec75
   return MoveSupersInDomain(gbxmaps, motion, boundary_conditions);
 }
 
