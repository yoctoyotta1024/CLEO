'''
----- CLEO -----
File: conf.py
Project: source
Created Date: Monday 20th November 2023
Author: Clara Bayley (CB)
Additional Contributors:
-----
<<<<<<< HEAD
Last Modified: Friday 19th April 2024
=======
Last Modified: Sunday 21st April 2024
>>>>>>> 3fad5807
Modified By: CB
-----
License: BSD 3-Clause "New" or "Revised" License
https://opensource.org/licenses/BSD-3-Clause
-----
Copyright (c) 2023 MPI-M, Clara Bayley
-----
File Description:
configuration for CLEO documentation made using Sphinx
'''


# Configuration file for the Sphinx documentation builder.
#
# For the full list of built-in configuration values, see the documentation:
# https://www.sphinx-doc.org/en/master/usage/configuration.html

# -- Path setup --------------------------------------------------------------

# If extensions (or modules to document with autodoc) are in another directory,
# add these directories to sys.path here. If the directory is relative to the
# documentation root, use os.path.abspath to make it absolute, like shown here.

import pathlib
import sys
# sys.path.insert(0, os.path.abspath('../..'))
sys.path.insert(0, pathlib.Path(__file__).parents[2].resolve().as_posix())

# -- Project information -----------------------------------------------------
# https://www.sphinx-doc.org/en/master/usage/configuration.html#project-information

project = 'CLEO'
license = 'BSD 3-Clause'
copyright = '(2023) MPI-M, Clara Bayley'
author = 'Clara Bayley & Other Developers'
release = '4.0'

# -- General configuration ---------------------------------------------------
# https://www.sphinx-doc.org/en/master/usage/configuration.html#general-configuration

# Add any Sphinx extension module names here, as strings. They can be
# extensions coming with Sphinx (named 'sphinx.ext.*') or your custom
# ones.
extensions = [
    'sphinx.ext.autodoc',
    'sphinx.ext.duration',
    'sphinx_copybutton',
    'sphinx.ext.intersphinx',
    'sphinxcontrib.bibtex',
    'breathe',
    "sphinx.ext.viewcode",
]

# configuration of citations using bibtex file(s)
bibtex_bibfiles = ['./references.bib']
bibtex_reference_style = 'label'

# Add any paths that contain templates here, relative to this directory.
templates_path = ['_templates']

# List of patterns, relative to source directory, that match files and
# directories to ignore when looking for source files.
# This pattern also affects html_static_path and html_extra_path.
exclude_patterns = []

# Integrate doxygen with sphinx via breathe
breathe_projects = {
    "libs"             : "../build/doxygen/xml/",
    "runcleo"          : "../build/doxygen/xml/",
    "superdrops"       : "../build/doxygen/xml/",
    "zarr"             : "../build/doxygen/xml/",
    "observers"        : "../build/doxygen/xml/",
    "initialise"       : "../build/doxygen/xml/",
}

breathe_default_project = 'proj'

# -- Options for HTML output -------------------------------------------------
# https://www.sphinx-doc.org/en/master/usage/configuration.html#options-for-html-output

# The theme to use for HTML and HTML Help pages.  See the documentation for
# a list of builtin themes.
#
html_theme = 'furo'

# Add any paths that contain custom static files (such as style sheets) here,
# relative to this directory. They are copied after the builtin static files,
# so a file named "default.css" will overwrite the builtin "default.css".
html_static_path = ['_static']

# To include the date of the last visit in Sphinx documentation, use the last
# updated feature of Sphinx. This feature automatically adds the last modification
# date of the source file to the rendered HTML output.
html_last_updated_fmt = '%d %B %Y'<|MERGE_RESOLUTION|>--- conflicted
+++ resolved
@@ -6,11 +6,7 @@
 Author: Clara Bayley (CB)
 Additional Contributors:
 -----
-<<<<<<< HEAD
-Last Modified: Friday 19th April 2024
-=======
 Last Modified: Sunday 21st April 2024
->>>>>>> 3fad5807
 Modified By: CB
 -----
 License: BSD 3-Clause "New" or "Revised" License
