"""
----- CLEO -----
File: setup.py
Project: CLEO
Created Date: Thursday 12th October 2023
Author: Clara Bayley (CB)
Additional Contributors:
-----
Last Modified: Wednesday 1st May 2024
Modified By: CB
-----
License: BSD 3-Clause "New" or "Revised" License
https://opensource.org/licenses/BSD-3-Clause
-----
Copyright (c) 2023 MPI-M, Clara Bayley
"""


from setuptools import setup, find_packages

setup(
    name="CLEO",
    version="0.1.0",
    packages=find_packages(),
    install_requires=[
<<<<<<< HEAD
        # 'python>=3.12',
        'pytest',
        'sphinx',
        'furo',
        'sphinx_copybutton',
        'sphinxcontrib-bibtex',
        'breathe',
        'numpy',
        'scipy',
        'matplotlib',
        'netcdf4',
        'xarray',
        'awkward',
        'zarr',
=======
        "pytest",
        "sphinx",
        "matplotlib",
>>>>>>> afa7b400
    ],
)<|MERGE_RESOLUTION|>--- conflicted
+++ resolved
@@ -23,25 +23,8 @@
     version="0.1.0",
     packages=find_packages(),
     install_requires=[
-<<<<<<< HEAD
-        # 'python>=3.12',
-        'pytest',
-        'sphinx',
-        'furo',
-        'sphinx_copybutton',
-        'sphinxcontrib-bibtex',
-        'breathe',
-        'numpy',
-        'scipy',
-        'matplotlib',
-        'netcdf4',
-        'xarray',
-        'awkward',
-        'zarr',
-=======
         "pytest",
         "sphinx",
         "matplotlib",
->>>>>>> afa7b400
     ],
 )