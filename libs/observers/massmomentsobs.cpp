/*
 * ----- CLEO -----
 * File: massmomentsobs.cpp
 * Project: observers
 * Created Date: Sunday 22nd October 2023
 * Author: Clara Bayley (CB)
 * Additional Contributors:
 * -----
 * Last Modified: Thursday 30th November 2023
 * Modified By: CB
 * -----
 * License: BSD 3-Clause "New" or "Revised" License
 * https://opensource.org/licenses/BSD-3-Clause
 * -----
 * Copyright (c) 2023 MPI-M, Clara Bayley
 * -----
 * File Description:
 * functionality to calculate and output mass moments 
 * of droplet distribution to array in a zarr file
 * system storage
 */

#include "./massmomentsobs.hpp"

<<<<<<< HEAD
std::array<double, 3>
calc_massmoments(const subviewd_constsupers supers)
/* calculated 0th, 1st and 2nd moment of the (real)
droplet mass distribution, i.e. 0th, 3rd and 6th
moment of the droplet radius distribution.
Kokkos::parallel_reduce([...]) is equivalent in serial to:
for (size_t kk(0); kk < supers.extent(0); ++kk){[...]},
see calc_massmoments_serial.
 * WARNING! * When using OpenMP (supers in Host Space)
 and there are only a few superdroplets in supers,
 calc_massmoments is much slower then calc_massmoments_serial
 (probably because opening threads is more costly than the
 time saved in a parallel calculation over few elements) */
{
  const size_t nsupers(supers.extent(0));

  std::array<double, 3> moms({0.0, 0.0, 0.0}); // {0th, 1st, 2nd} mass moments
  Kokkos::parallel_reduce(
      "calc_massmoments",
      Kokkos::RangePolicy<ExecSpace>(0, nsupers),
      KOKKOS_LAMBDA(const size_t kk, double &m0, double &m1, double &m2) {
        
        const double xi = (double)(supers(kk).get_xi()); // cast multiplicity from unsigned int to double
        const double mass(supers(kk).mass()); 
        m0 += xi;
        m1 += xi * mass;
        m2 += xi * mass * mass;
      },
      moms.at(0), moms.at(1), moms.at(2)); // {0th, 1st, 2nd} mass moments

  return moms;
}

std::array<double, 3>
calc_rainmassmoments(const subviewd_constsupers supers)
/* calculated 0th, 1st and 2nd moment of the
(real) raindroplet mass distribution, i.e. 0th, 3rd and 6th
moment of the droplet radius disttribution. Raindrops are 
all droplets with r >= rlim = 40 microns.
Kokkos::parallel_reduce([...]) is equivalent in serial to:
for (size_t kk(0); kk < supers.extent(0); ++kk){[...]},
see calc_rainmassmoments_serial
 * WARNING! * When using OpenMP (supers in Host Space)
 and there are only a few superdroplets in supers,
 calc_rainmassmoments is much slower then calc_rainmassmoments_serial
 (probably because opening threads is more costly than the
 time saved in a parallel calculation over few elements) */
{
  constexpr double rlim(40e-6 / dlc::R0); // dimless minimum radius of raindrop
  const size_t nsupers(supers.extent(0));

  std::array<double, 3> moms({0.0, 0.0, 0.0}); // {0th, 1st, 2nd} rain mass moments
  Kokkos::parallel_reduce(
      "calc_rainmassmoments",
      Kokkos::RangePolicy<ExecSpace>(0, nsupers),
      KOKKOS_LAMBDA(const size_t kk, double &m0, double &m1, double &m2) {
        if (supers(kk).get_radius() >= rlim)
        {
          const double xi = (double)(supers(kk).get_xi()); // cast multiplicity from unsigned int to double
          const double mass(supers(kk).mass());
          m0 += xi;
          m1 += xi * mass;
          m2 += xi * mass * mass;
        }
      },
      moms.at(0), moms.at(1), moms.at(2)); // {0th, 1st, 2nd} rain mass moments

  return moms;
}

std::array<double, 3>
calc_massmoments_serial(const subviewd_constsupers supers)
/* calculated 0th, 1st and 2nd moment of the (real)
droplet mass distribution, i.e. 0th, 3rd and 6th
moment of the droplet radius distribution */
=======
void DoMassMomentsObs::
    massmoments_to_storage(const mirrorh_constsupers h_supers) const
/* calculated 0th, 1st and 2nd moment of the (real) droplet mass
distribution and then writes them to zarr storage. (i.e.
0th, 3rd and 6th moment of the droplet radius distribution) */
>>>>>>> bfeadca0
{
  auto h_supers = Kokkos::create_mirror_view(supers);
  Kokkos::deep_copy(h_supers, supers);
  
  std::array<double, 3> moms({0.0, 0.0, 0.0}); // {0th, 1st, 2nd} mass moments
  for (size_t kk(0); kk < h_supers.extent(0); ++kk)
  {
    const double xi = (double)(h_supers(kk).get_xi()); // cast multiplicity from unsigned int to double
    const double mass(h_supers(kk).mass());
    moms.at(0) += xi;
    moms.at(1) += xi * mass;
    moms.at(2) += xi * mass * mass;
  }

  return moms;
}

<<<<<<< HEAD
std::array<double, 3>
calc_rainmassmoments_serial(const subviewd_constsupers supers)
/* calculated 0th, 1st and 2nd moment of the (real)
raindroplet mass distribution, i.e. 0th, 3rd and 6th
moment of the droplet radius disttribution. Raindrops
are all droplets with r >= rlim = 40 microns */
=======
void DoRainMassMomentsObs::
    rainmassmoments_to_storage(const mirrorh_constsupers h_supers) const
/* calculated 0th, 1st and 2nd moment of the (real) droplet mass
distribution and then writes them to zarr storage. (i.e.
0th, 3rd and 6th moment of the droplet radius distribution) */
>>>>>>> bfeadca0
{
  constexpr double rlim(40e-6 / dlc::R0); // dimless minimum radius of raindrop

  auto h_supers = Kokkos::create_mirror_view(supers);
  Kokkos::deep_copy(h_supers, supers);

  std::array<double, 3> moms({0.0, 0.0, 0.0}); // {0th, 1st, 2nd} mass moments
  for (size_t kk(0); kk < h_supers.extent(0); ++kk)
  {
    if (h_supers(kk).get_radius() >= rlim)
    {
      const double xi = (double)(h_supers(kk).get_xi()); // cast multiplicity from unsigned int to double
      const double mass(h_supers(kk).mass());
      moms.at(0) += xi;
      moms.at(1) += xi * mass;
      moms.at(2) += xi * mass * mass;
    }
  }

  return moms;
}

void DoMassMomentsObs::
    massmoments_to_storage(const viewh_constgbx h_gbxs) const
/* calculated 0th, 1st and 2nd moment of the (real) droplet mass
distribution and then writes them to zarr storage. (I.e.
0th, 3rd and 6th moment of the droplet radius distribution).
Kokkos::parallel_for([...]) is equivalent in serial to:
for (size_t kk(0); kk < supers.extent(0); ++kk){[...]} */
{
  const size_t ngbxs(h_gbxs.extent(0));
  for (size_t ii(0); ii < ngbxs; ++ii)
  {
    auto supers = h_gbxs(ii).supersingbx.readonly();
    const auto moms = calc_massmoments(supers);

    zarr->values_to_storage(moms); // {0th, 1st, 2nd} mass moments
  }
}

void DoRainMassMomentsObs::
    rainmassmoments_to_storage(const viewh_constgbx h_gbxs) const
/* calculated 0th, 1st and 2nd moment of the (real) droplet mass
distribution and then writes them to zarr storage. (I.e.
0th, 3rd and 6th moment of the droplet radius distribution) */
{
  const size_t ngbxs(h_gbxs.extent(0));
  for (size_t ii(0); ii < ngbxs; ++ii)
  {
    auto supers = h_gbxs(ii).supersingbx.readonly();
    const auto moms = calc_rainmassmoments(supers);

    zarr->values_to_storage(moms); // {0th, 1st, 2nd} rain mass moments
  }
}<|MERGE_RESOLUTION|>--- conflicted
+++ resolved
@@ -22,89 +22,11 @@
 
 #include "./massmomentsobs.hpp"
 
-<<<<<<< HEAD
-std::array<double, 3>
-calc_massmoments(const subviewd_constsupers supers)
-/* calculated 0th, 1st and 2nd moment of the (real)
-droplet mass distribution, i.e. 0th, 3rd and 6th
-moment of the droplet radius distribution.
-Kokkos::parallel_reduce([...]) is equivalent in serial to:
-for (size_t kk(0); kk < supers.extent(0); ++kk){[...]},
-see calc_massmoments_serial.
- * WARNING! * When using OpenMP (supers in Host Space)
- and there are only a few superdroplets in supers,
- calc_massmoments is much slower then calc_massmoments_serial
- (probably because opening threads is more costly than the
- time saved in a parallel calculation over few elements) */
-{
-  const size_t nsupers(supers.extent(0));
-
-  std::array<double, 3> moms({0.0, 0.0, 0.0}); // {0th, 1st, 2nd} mass moments
-  Kokkos::parallel_reduce(
-      "calc_massmoments",
-      Kokkos::RangePolicy<ExecSpace>(0, nsupers),
-      KOKKOS_LAMBDA(const size_t kk, double &m0, double &m1, double &m2) {
-        
-        const double xi = (double)(supers(kk).get_xi()); // cast multiplicity from unsigned int to double
-        const double mass(supers(kk).mass()); 
-        m0 += xi;
-        m1 += xi * mass;
-        m2 += xi * mass * mass;
-      },
-      moms.at(0), moms.at(1), moms.at(2)); // {0th, 1st, 2nd} mass moments
-
-  return moms;
-}
-
-std::array<double, 3>
-calc_rainmassmoments(const subviewd_constsupers supers)
-/* calculated 0th, 1st and 2nd moment of the
-(real) raindroplet mass distribution, i.e. 0th, 3rd and 6th
-moment of the droplet radius disttribution. Raindrops are 
-all droplets with r >= rlim = 40 microns.
-Kokkos::parallel_reduce([...]) is equivalent in serial to:
-for (size_t kk(0); kk < supers.extent(0); ++kk){[...]},
-see calc_rainmassmoments_serial
- * WARNING! * When using OpenMP (supers in Host Space)
- and there are only a few superdroplets in supers,
- calc_rainmassmoments is much slower then calc_rainmassmoments_serial
- (probably because opening threads is more costly than the
- time saved in a parallel calculation over few elements) */
-{
-  constexpr double rlim(40e-6 / dlc::R0); // dimless minimum radius of raindrop
-  const size_t nsupers(supers.extent(0));
-
-  std::array<double, 3> moms({0.0, 0.0, 0.0}); // {0th, 1st, 2nd} rain mass moments
-  Kokkos::parallel_reduce(
-      "calc_rainmassmoments",
-      Kokkos::RangePolicy<ExecSpace>(0, nsupers),
-      KOKKOS_LAMBDA(const size_t kk, double &m0, double &m1, double &m2) {
-        if (supers(kk).get_radius() >= rlim)
-        {
-          const double xi = (double)(supers(kk).get_xi()); // cast multiplicity from unsigned int to double
-          const double mass(supers(kk).mass());
-          m0 += xi;
-          m1 += xi * mass;
-          m2 += xi * mass * mass;
-        }
-      },
-      moms.at(0), moms.at(1), moms.at(2)); // {0th, 1st, 2nd} rain mass moments
-
-  return moms;
-}
-
-std::array<double, 3>
-calc_massmoments_serial(const subviewd_constsupers supers)
-/* calculated 0th, 1st and 2nd moment of the (real)
-droplet mass distribution, i.e. 0th, 3rd and 6th
-moment of the droplet radius distribution */
-=======
 void DoMassMomentsObs::
     massmoments_to_storage(const mirrorh_constsupers h_supers) const
 /* calculated 0th, 1st and 2nd moment of the (real) droplet mass
 distribution and then writes them to zarr storage. (i.e.
 0th, 3rd and 6th moment of the droplet radius distribution) */
->>>>>>> bfeadca0
 {
   auto h_supers = Kokkos::create_mirror_view(supers);
   Kokkos::deep_copy(h_supers, supers);
@@ -122,20 +44,11 @@
   return moms;
 }
 
-<<<<<<< HEAD
-std::array<double, 3>
-calc_rainmassmoments_serial(const subviewd_constsupers supers)
-/* calculated 0th, 1st and 2nd moment of the (real)
-raindroplet mass distribution, i.e. 0th, 3rd and 6th
-moment of the droplet radius disttribution. Raindrops
-are all droplets with r >= rlim = 40 microns */
-=======
 void DoRainMassMomentsObs::
     rainmassmoments_to_storage(const mirrorh_constsupers h_supers) const
 /* calculated 0th, 1st and 2nd moment of the (real) droplet mass
 distribution and then writes them to zarr storage. (i.e.
 0th, 3rd and 6th moment of the droplet radius distribution) */
->>>>>>> bfeadca0
 {
   constexpr double rlim(40e-6 / dlc::R0); // dimless minimum radius of raindrop
 
